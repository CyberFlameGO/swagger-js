--- conflicted
+++ resolved
@@ -1,19 +1,10 @@
-<<<<<<< HEAD
 import lib from './lib/index.js';
 import refs from './lib/refs.js';
+import externalValue from './lib/external-value.js';
 import allOf from './lib/all-of.js';
 import parameters from './lib/parameters.js';
 import properties from './lib/properties.js';
 import ContextTree from './lib/context-tree.js';
-=======
-import lib from './lib';
-import refs from './lib/refs';
-import externalValue from './lib/external-value';
-import allOf from './lib/all-of';
-import parameters from './lib/parameters';
-import properties from './lib/properties';
-import ContextTree from './lib/context-tree';
->>>>>>> ef4f74f4
 
 const HARD_LIMIT = 100;
 const noop = () => {};
