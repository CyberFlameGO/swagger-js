--- conflicted
+++ resolved
@@ -999,14 +999,9 @@
 
 getStringSignature = function(obj) {
   var str = '';
-<<<<<<< HEAD
-  if(obj.type === 'array') {
-    obj = (obj.items || obj.$ref || {});
-=======
   if(typeof obj.type === 'undefined')
     str += obj;
   else if(obj.type === 'array') {
->>>>>>> 7976b3bf
     str += 'Array[';
     str += getStringSignature((obj.items || obj['$ref'] || {}))
     str += ']';
