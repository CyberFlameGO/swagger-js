/* global describe, it */

'use strict';

var _ = require('lodash-compat');
var expect = require('expect');
var petstoreRaw = require('./spec/v2/petstore.json');
var SwaggerClient = require('..');

/* jshint ignore:start */
var mock = require('./mock');
var instance;
/* jshint ignore:end */

describe('SwaggerClient', function () {
  /* jshint ignore:start */
  before(function (done) {
    mock.petstore(done, function (petstore, server){
      instance = server;
    });
  });

  after(function (done){
    instance.close();
    done();
  });

  /* jshint ignore:end */
  it('ensure externalDocs is attached to the client when available (Issue 276)', function (done) {
    var client = new SwaggerClient({
      spec: petstoreRaw,
      success: function () {
        expect(client.externalDocs).toEqual(petstoreRaw.externalDocs);

        done();
      }
    });
  });

  describe('enabling promises', function() {

    var client;

    describe('given a valid spec (or url)', function() {
      beforeEach(function() {
        client = new SwaggerClient({
          spec: petstoreRaw,
          usePromise: true
        });
      });

      it('should resolve with an object as response', function(done) {
        client.then(function(response) {
          expect(response).toNotBe(null);
          done();
        });
      });

      it('should set the client to be ready', function(done) {
        client.then(function(response) {
          expect(response.ready).toBe(true);
          done();
        });
      });
    });

  });

  describe('Runtime Support', function() {
    describe('IE 8', function() {

      it('String#trim', function() {
        expect(typeof String.prototype.trim).toBe('function');
        expect('  hi  '.trim()).toBe('hi');
      });

      it('Array#indexOf', function() {
        expect(typeof Array.prototype.indexOf).toBe('function');
        expect(['1', '2'].indexOf('2')).toBe(1);
        expect(['1', '2'].indexOf('3')).toBe(-1);
      });
    });

    describe('Node 0.10.x', function() {
      it('String#endsWith', function() {
        expect(typeof String.prototype.endsWith).toBe('function');
        expect('hello'.endsWith('lo')).toBe(true);
        expect('hello'.endsWith('he')).toBe(false);
      });
    });
  });

  it('ensure reserved tag names are handled properly (Issue 209)', function (done) {
    var cPetStore = _.cloneDeep(petstoreRaw);

    cPetStore.tags[1].name = 'help';
    // see https://github.com/swagger-api/swagger-ui/issues/1615
    cPetStore.tags.push({ name: 'title' });

    _.forEach(cPetStore.paths, function (path) {
      _.forEach(path, function (operation) {
        _.forEach(operation.tags, function (tag, index) {
          if (tag === 'user') {
            operation.tags[index] = 'help';
          }
        });
        // see https://github.com/swagger-api/swagger-ui/issues/1615
        operation.tags.push('title');
      });
    });

    var client = new SwaggerClient({
      spec: cPetStore,
      success: function () {
        expect(client.help).toBeA('function');
        expect(client.apis.help).toBeA('function');
        expect(client.pet.help).toBeA('function');
        expect(client._help.help).toBeA('function');

        expect(client.title).toBeA('string');
        expect(client._title.help).toBeA('function');

        expect(Object.keys(client.pet)).toEqual(Object.keys(client.apis.pet));
        expect(client._help).toEqual(client.apis._help);

        expect(client.help(true).indexOf('_help')).toBeMoreThan(-1);
        expect(client.apis.help(true).indexOf('_help')).toBeMoreThan(-1);
        expect(client._help.help(true).indexOf('_help')).toBeMoreThan(-1);
        expect(client.apis._help.help(true).indexOf('_help')).toBeMoreThan(-1);

        done();
      }
    });
  });

  it('ensure reserved operation names are handled properly (Issue 209)', function (done) {
    var cPetStore = _.cloneDeep(petstoreRaw);

    cPetStore.paths['/pet/add'].post.operationId = 'help';

    var client = new SwaggerClient({
      spec: cPetStore,
      success: function () {
        expect(client.pet.help).toBeA('function');
        expect(client.pet._help).toBeA('function');

        expect(client.help(true).indexOf('_help')).toBeMoreThan(-1);
        expect(client.pet.help(true).indexOf('_help')).toBeMoreThan(-1);
        expect(client.pet._help.help(true).indexOf('_help')).toBeMoreThan(-1);

        done();
      }
    });
  });

  it('should handle empty tags (Issue 291)', function (done) {
    var cPetStore = _.cloneDeep(petstoreRaw);

    cPetStore.paths['/pet/add'].post.tags = [];

    var client = new SwaggerClient({
      spec: cPetStore,
      success: function () {
        expect(client.default.help).toBeA('function');
        expect(client.default.createPet).toBeA('function');

        done();
      }
    });
  });

  it('should handle \'/apis\' path (Issue 291)', function (done) {
    var cPetStore = _.cloneDeep(petstoreRaw);

    cPetStore.paths['/apis'] = _.cloneDeep(petstoreRaw.paths['/pet']);

    _.forEach(cPetStore.paths['/pet'], function (operation) {
      operation.tags = ['apis'];
    });

    var client = new SwaggerClient({
      spec: cPetStore,
      success: function () {
        expect(client.apis._apis.help).toBeA('function');
        expect(client.apis._apis.addPet).toBeA('function');
        expect(client.apis._apis.updatePet).toBeA('function');

        done();
      }
    });
  });

  it('should read an object from #404 and include the URL', function(done) {
    var spec = {
      swagger : '2.0',
      info : {
        description : '...',
        title : 'API',
        version : '1'
      },
      'scheme': ['http'],
      'host': 'localhost:8080',
      basePath : '/x',
      paths : {
        '/test' : {
          post : {
            responses : {
              200 : {
                description : 'Success',
                schema : {
                  $ref : '#/definitions/Object'
                }
              }
            }
          }
        }
      },
      definitions : {
        Object : {
          properties : {
            link : {
              title : 'Links',
              'schema': {
                $ref : 'TODO'
              },
              type : 'object'
            }
          },
          type : 'object'
        }
      }
    };

    var client = new SwaggerClient({
      spec: spec,
      success: function () {
        expect(client.host).toBe('localhost:8080');
        done();
      }
    });
  });

  it('should read an object from #404', function(done) {
    var spec = {
      swagger : '2.0',
      info : {
        description : '...',
        title : 'API',
        version : '1'
      },
      'scheme': ['http'],
      'host': 'localhost:8080',
      basePath : '/x',
      paths : {
        '/test' : {
          post : {
            tags: [ 'fun' ],
            operationId: 'tryIt',
            summary: 'it is just a test',
            responses : {
              200 : {
                description : 'Success',
                schema : {
                  $ref : '#/definitions/Object'
                }
              }
            }
          }
        }
      },
      definitions : {
        Object : {
          properties : {
            link : {
              title : 'Links',
              'schema': {
                $ref : 'TODO'
              },
              type : 'object'
            }
          },
          type : 'object'
        }
      }
    };

    var client = new SwaggerClient({
      spec: spec,
      success: function () {
        client.fun.tryIt.help();
        done();
      }
    });
  });

  it('should use jQuery', function(done) {
    var client = new SwaggerClient({
      spec: petstoreRaw,
      useJQuery: true,
      success: function () {
        var result = client.pet.getPetById({petId: 3}, { mock: true });
        expect(result.useJQuery).toBe(true);
        done();
      }
    });
  });

  it('should should use a custom http client', function(done) {
    var myHttpClient = {
      execute: function(obj) {
        obj.on.response('ok');
      }
    };

    var client = new SwaggerClient({
      spec: petstoreRaw,
      client: myHttpClient,
      success: function () {
        client.pet.getPetById({petId: 3}, function(data){
          expect(data).toBe('ok');
          done();
        });
      }
    });
  });

  it('should use a responseInterceptor', function(done) {
    var responseInterceptor = {
      apply: function(data) {
        data.url = 'foo/bar';
        return data;
      }
    };

    var client = new SwaggerClient({
      spec: petstoreRaw,
      responseInterceptor: responseInterceptor,
      success: function () {
        client.pet.getPetById({petId: 1}, function(data){
          expect(data.url).toBe('foo/bar');
          done();
        });
      }
    });
  });

  it('should properly parse an array property', function(done) {
    var spec = {
      paths: {
        '/foo': {
          get: {
            operationId: 'myop',
            tags: [
                'test'
            ],
            parameters: [
              {
                in: 'query',
                name: 'username',
                type: 'array',
                items: {
                  type: 'string',
                  enum: [
                    'a','b'
                  ]
                }
              }
            ]
          }
        }
      }
    };

    new SwaggerClient({
      url: 'http://example.com/petstore.yaml',
      spec: spec,
      usePromise: true
    }).then(function(client) {
      var param = client.test.apis.myop.parameters[0];
      expect(param.enum).toBe(undefined);
      expect(param.items.enum).toEqual(['a', 'b']);
      done();
    }).catch(function(exception) {
      done(exception);
    });
  });

  it('tests https://github.com/swagger-api/swagger-js/issues/535', function(done) {
    var spec = {
      paths: {
        '/foo': {
          get: {
            tags: [ 'foo' ],
            operationId: 'test',
            parameters: [
              {
                in: 'body',
                name: 'body',
                schema: { $ref: '#/definitions/ModelA' }
              }
            ]
          }
        }
      },
      definitions: {
        ModelA: {
          required: [ 'modelB' ],
          properties: {
            modelB: { $ref: '#/definitions/ModelB' }
          }
        },
        ModelB: {
          required: [ 'property1', 'property2' ],
          properties: {
            property1: { type: 'string', enum: ['a','b'] },
            property2: { type: 'string' }
          }
        }
      }
    };

    new SwaggerClient({
      url: 'http://example.com/petstore.yaml',
      spec: spec,
      usePromise: true
    }).then(function(client) {
      var param = client.foo.apis.test.parameters[0];
      var modelA = JSON.parse(param.sampleJSON);
      expect(modelA).toBeAn('object');
      expect(modelA.modelB).toBeAn('object');

      var modelB = client.models.ModelB;
      expect(modelB).toBeAn('object');
      expect(modelB.definition.properties.property1).toBeAn('object');
      expect(modelB.definition.properties.property2).toBeAn('object');

      done();
    }).catch(function(exception) {
      done(exception);
    });
  });
<<<<<<< HEAD


  it('creates unique operationIds per #595', function(done) {
    var spec = {
      paths: {
        '/foo': {
          get: {
            operationId: 'test',
            parameters: [],
            responses: {
              'default': {
                description: 'success'
              }
            }
          }
        },
        '/bar': {
          get: {
            operationId: 'test',
            parameters: [],
            responses: {
              'default': {
                description: 'success'
              }
            }
          }
=======
  
  it('applies both a request and response interceptor per #601 with promies', function(done) {
    var startTime = 0;
    var elapsed = 0;

    var interceptor = {
      requestInterceptor: {
        apply: function (requestObj) {
          // rewrites an invalid pet id (-100) to be valid (1)
          // you can do what you want here, like inject headers, etc.
          startTime = new Date().getTime();
          return requestObj;
        }
      },
      responseInterceptor: {
        apply: function (responseObj) {
          elapsed = new Date().getTime() - startTime;
          return responseObj;
>>>>>>> ad67792e
        }
      }
    };

    new SwaggerClient({
<<<<<<< HEAD
      url: 'http://example.com/petstore.yaml',
      spec: spec,
      usePromise: true
    }).then(function(client) {
      expect(client.default.test).toBeA('function');
      expect(client.default.test_0).toBeAn('function');
      done();
=======
      url: 'http://petstore.swagger.io/v2/swagger.json',
      usePromise: true,
      requestInterceptor: interceptor.requestInterceptor,
      responseInterceptor: interceptor.responseInterceptor
    }).then(function(client) {
        console.log('got the client!');
      client.pet.getPetById({petId: 1}).then(function (pet){
        expect(pet.obj).toBeAn('object');
        expect(elapsed).toBeGreaterThan(0);
        done();
      });
>>>>>>> ad67792e
    }).catch(function(exception) {
      done(exception);
    });
  });
});<|MERGE_RESOLUTION|>--- conflicted
+++ resolved
@@ -439,8 +439,6 @@
       done(exception);
     });
   });
-<<<<<<< HEAD
-
 
   it('creates unique operationIds per #595', function(done) {
     var spec = {
@@ -466,8 +464,22 @@
               }
             }
           }
-=======
-  
+        }
+      }
+    };
+    new SwaggerClient({
+      url: 'http://example.com/petstore.yaml',
+      spec: spec,
+      usePromise: true
+    }).then(function (client) {
+      expect(client.default.test).toBeA('function');
+      expect(client.default.test_0).toBeAn('function');
+      done();
+    }).catch(function (exception) {
+      done(exception);
+    });
+  });
+
   it('applies both a request and response interceptor per #601 with promies', function(done) {
     var startTime = 0;
     var elapsed = 0;
@@ -485,21 +497,11 @@
         apply: function (responseObj) {
           elapsed = new Date().getTime() - startTime;
           return responseObj;
->>>>>>> ad67792e
         }
       }
     };
 
     new SwaggerClient({
-<<<<<<< HEAD
-      url: 'http://example.com/petstore.yaml',
-      spec: spec,
-      usePromise: true
-    }).then(function(client) {
-      expect(client.default.test).toBeA('function');
-      expect(client.default.test_0).toBeAn('function');
-      done();
-=======
       url: 'http://petstore.swagger.io/v2/swagger.json',
       usePromise: true,
       requestInterceptor: interceptor.requestInterceptor,
@@ -511,7 +513,6 @@
         expect(elapsed).toBeGreaterThan(0);
         done();
       });
->>>>>>> ad67792e
     }).catch(function(exception) {
       done(exception);
     });
