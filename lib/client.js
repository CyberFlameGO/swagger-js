'use strict';

var _ = {
  bind: require('lodash-compat/function/bind'),
  cloneDeep: require('lodash-compat/lang/cloneDeep'),
  find: require('lodash-compat/collection/find'),
  forEach: require('lodash-compat/collection/forEach'),
  indexOf: require('lodash-compat/array/indexOf'),
  isArray: require('lodash-compat/lang/isArray'),
  isObject: require('lodash-compat/lang/isObject'),
  isFunction: require('lodash-compat/lang/isFunction'),
  isPlainObject: require('lodash-compat/lang/isPlainObject'),
  isUndefined: require('lodash-compat/lang/isUndefined')
};
var auth = require('./auth');
var helpers = require('./helpers');
var Model = require('./types/model');
var Operation = require('./types/operation');
var OperationGroup = require('./types/operationGroup');
var Resolver = require('./resolver');
var SwaggerHttp = require('./http');
var SwaggerSpecConverter = require('./spec-converter');
var Q = require('../node_modules/q/q');

// We have to keep track of the function/property names to avoid collisions for tag names which are used to allow the
// following usage: 'client.{tagName}'
var reservedClientTags = [
  'apis',
  'authorizationScheme',
  'authorizations',
  'basePath',
  'build',
  'buildFrom1_1Spec',
  'buildFrom1_2Spec',
  'buildFromSpec',
  'clientAuthorizations',
  'convertInfo',
  'debug',
  'defaultErrorCallback',
  'defaultSuccessCallback',
  'fail',
  'failure',
  'finish',
  'help',
  'idFromOp',
  'info',
  'initialize',
  'isBuilt',
  'isValid',
  'modelPropertyMacro',
  'models',
  'modelsArray',
  'options',
  'parameterMacro',
  'parseUri',
  'progress',
  'resourceCount',
  'sampleModels',
  'selfReflect',
  'setConsolidatedModels',
  'spec',
  'supportedSubmitMethods',
  'swaggerRequestHeaders',
  'tagFromLabel',
  'title',
  'url',
  'useJQuery'
];
// We have to keep track of the function/property names to avoid collisions for tag names which are used to allow the
// following usage: 'client.apis.{tagName}'
var reservedApiTags = [
  'apis',
  'asCurl',
  'description',
  'externalDocs',
  'help',
  'label',
  'name',
  'operation',
  'operations',
  'operationsArray',
  'path',
  'tag'
];
var supportedOperationMethods = ['delete', 'get', 'head', 'options', 'patch', 'post', 'put'];
var SwaggerClient = module.exports = function (url, options) {
  this.authorizations = null;
  this.authorizationScheme = null;
  this.basePath = null;
  this.debug = false;
  this.info = null;
  this.isBuilt = false;
  this.isValid = false;
  this.modelsArray = [];
  this.resourceCount = 0;
  this.url = null;
  this.useJQuery = false;
  this.swaggerObject = {};
<<<<<<< HEAD
=======
  this.deferredClient = Q.defer();
>>>>>>> 324a846b

  this.clientAuthorizations = new auth.SwaggerAuthorizations();

  if (typeof url !== 'undefined') {
    return this.initialize(url, options);
  } else {
    return this;
  }
};

SwaggerClient.prototype.initialize = function (url, options) {
  this.models = {};
  this.sampleModels = {};

  if (typeof url === 'string') {
    this.url = url;
  } else if (_.isObject(url)) {
    options = url;
    this.url = options.url;
  }

  options = options || {};
  this.clientAuthorizations.add(options.authorizations);
  this.swaggerRequestHeaders = options.swaggerRequestHeaders || 'application/json;charset=utf-8,*/*';
  this.defaultSuccessCallback = options.defaultSuccessCallback || null;
  this.defaultErrorCallback = options.defaultErrorCallback || null;
  this.modelPropertyMacro = options.modelPropertyMacro || null;
  this.parameterMacro = options.parameterMacro || null;
  this.usePromise = options.usePromise || null;

  if (typeof options.success === 'function') {
    this.success = options.success;
  }

  if (options.useJQuery) {
    this.useJQuery = options.useJQuery;
  }

  this.options = options || {};

  this.supportedSubmitMethods = options.supportedSubmitMethods || [];
  this.failure = options.failure || function () {};
  this.progress = options.progress || function () {};
  this.spec = _.cloneDeep(options.spec); // Clone so we do not alter the provided document

<<<<<<< HEAD
  if (options.scheme) {
    this.scheme = options.scheme;
  }

  if (typeof options.success === 'function') {
=======
  if (this.usePromise || typeof options.success === 'function') {
>>>>>>> 324a846b
    this.ready = true;
    return this.build();
  }
};

SwaggerClient.prototype.build = function (mock) {
  if (this.isBuilt) {
    return this;
  }

  var self = this;

  this.progress('fetching resource list: ' + this.url + '; Please wait.');

  var obj = {
    useJQuery: this.useJQuery,
    url: this.url,
    method: 'get',
    headers: {
      accept: this.swaggerRequestHeaders
    },
    on: {
      error: function (response) {
        if (self.url.substring(0, 4) !== 'http') {
          return self.fail('Please specify the protocol for ' + self.url);
        } else if (response.status === 0) {
          return self.fail('Can\'t read from server.  It may not have the appropriate access-control-origin settings.');
        } else if (response.status === 404) {
          return self.fail('Can\'t read swagger JSON from ' + self.url);
        } else {
          return self.fail(response.status + ' : ' + response.statusText + ' ' + self.url);
        }
      },
      response: function (resp) {

        var responseObj = resp.obj;
        if(!responseObj) {
          return self.fail('failed to parse JSON/YAML response');
        }

        self.swaggerVersion = responseObj.swaggerVersion;
        self.swaggerObject = responseObj;

        if (responseObj.swagger && parseInt(responseObj.swagger) === 2) {
          self.swaggerVersion = responseObj.swagger;

          new Resolver().resolve(responseObj, self.url, self.buildFromSpec, self);

          self.isValid = true;
        } else {
          var converter = new SwaggerSpecConverter();
          self.oldSwaggerObject = self.swaggerObject;

          converter.setDocumentationLocation(self.url);
          converter.convert(responseObj, self.clientAuthorizations, function(spec) {
            self.swaggerObject = spec;
            new Resolver().resolve(spec, self.url, self.buildFromSpec, self);
            self.isValid = true;
          });
        }
      }
    }
  };

  if (this.spec) {
    self.swaggerObject = this.spec;
    setTimeout(function () {
      new Resolver().resolve(self.spec, self.buildFromSpec, self);
    }, 10);
  } else {
    this.clientAuthorizations.apply(obj);

    if (mock) {
      return obj;
    }

    new SwaggerHttp().execute(obj, this.options);
  }

  return (this.usePromise) ? this.deferredClient.promise : this;
};

SwaggerClient.prototype.buildFromSpec = function (response) {
  if (this.isBuilt) {
    return this;
  }

  this.apis = {};
  this.apisArray = [];
  this.basePath = response.basePath || '';
  this.consumes = response.consumes;
  this.host = response.host || '';
  this.info = response.info || {};
  this.produces = response.produces;
  this.schemes = response.schemes || [];
  this.securityDefinitions = response.securityDefinitions;
  this.title = response.title || '';

  if (response.externalDocs) {
    this.externalDocs = response.externalDocs;
  }

  // legacy support
  this.authSchemes = response.securityDefinitions;

  var definedTags = {};
  var k;

  if (Array.isArray(response.tags)) {
    definedTags = {};

    for (k = 0; k < response.tags.length; k++) {
      var t = response.tags[k];
      definedTags[t.name] = t;
    }
  }

  var location;

  if (typeof this.url === 'string') {
    location = this.parseUri(this.url);
    if (typeof this.scheme === 'undefined' && typeof this.schemes === 'undefined' || this.schemes.length === 0) {
      this.scheme = location.scheme || 'http';
    } else if (typeof this.scheme === 'undefined') {
      this.scheme = this.schemes[0];
    }

    if (typeof this.host === 'undefined' || this.host === '') {
      this.host = location.host;

      if (location.port) {
        this.host = this.host + ':' + location.port;
      }
    }
  }
  else {
    if (typeof this.schemes === 'undefined' || this.schemes.length === 0) {
      this.scheme = 'http';
    }
    else if (typeof this.scheme === 'undefined') {
      this.scheme = this.schemes[0];
    }
  }

  this.definitions = response.definitions;

  var key;

  for (key in this.definitions) {
    var model = new Model(key, this.definitions[key], this.models, this.modelPropertyMacro);

    if (model) {
      this.models[key] = model;
    }
  }

  // get paths, create functions for each operationId
  var self = this;

  // Bind help to 'client.apis'
  self.apis.help = _.bind(self.help, self);

  _.forEach(response.paths, function (pathObj, path) {
    // Only process a path if it's an object
    if (!_.isPlainObject(pathObj)) {
      return;
    }

    _.forEach(supportedOperationMethods, function (method) {
      var operation = pathObj[method];

      if (_.isUndefined(operation)) {
        // Operation does not exist
        return;
      } else if (!_.isPlainObject(operation)) {
        // Operation exists but it is not an Operation Object.  Since this is invalid, log it.
        helpers.log('The \'' + method + '\' operation for \'' + path + '\' path is not an Operation Object');

        return;
      }

      var tags = operation.tags;

      if (_.isUndefined(tags) || !_.isArray(tags) || tags.length === 0) {
        tags = operation.tags = [ 'default' ];
      }

      var operationId = self.idFromOp(path, method, operation);
      var operationObject = new Operation(self,
        operation.scheme,
        operationId,
        method,
        path,
        operation,
        self.definitions,
        self.models,
        self.clientAuthorizations);

      // bind self operation's execute command to the api
      _.forEach(tags, function (tag) {
        var clientProperty = _.indexOf(reservedClientTags, tag) > -1 ? '_' + tag : tag;
        var apiProperty = _.indexOf(reservedApiTags, tag) > -1 ? '_' + tag : tag;
        var operationGroup = self[clientProperty];

        if (clientProperty !== tag) {
          helpers.log('The \'' + tag + '\' tag conflicts with a SwaggerClient function/property name.  Use \'client.' +
                      clientProperty + '\' or \'client.apis.' + tag + '\' instead of \'client.' + tag + '\'.');
        }

        if (apiProperty !== tag) {
          helpers.log('The \'' + tag + '\' tag conflicts with a SwaggerClient operation function/property name.  Use ' +
                      '\'client.apis.' + apiProperty + '\' instead of \'client.apis.' + tag + '\'.');
        }

        if (_.indexOf(reservedApiTags, operationId) > -1) {
          helpers.log('The \'' + operationId + '\' operationId conflicts with a SwaggerClient operation ' +
                      'function/property name.  Use \'client.apis.' + apiProperty + '._' + operationId +
                      '\' instead of \'client.apis.' + apiProperty + '.' + operationId + '\'.');

          operationId = '_' + operationId;
          operationObject.nickname = operationId; // So 'client.apis.[tag].operationId.help() works properly
        }

        if (_.isUndefined(operationGroup)) {
          operationGroup = self[clientProperty] = self.apis[apiProperty] = {};

          operationGroup.operations = {};
          operationGroup.label = apiProperty;
          operationGroup.apis = {};

          var tagDef = definedTags[tag];

          if (!_.isUndefined(tagDef)) {
            operationGroup.description = tagDef.description;
            operationGroup.externalDocs = tagDef.externalDocs;
          }

          self[clientProperty].help = _.bind(self.help, operationGroup);
          self.apisArray.push(new OperationGroup(tag, operationGroup.description, operationGroup.externalDocs, operationObject));
        }

        // Bind tag help
        if (!_.isFunction(operationGroup.help)) {
          operationGroup.help = _.bind(self.help, operationGroup);
        }

        // bind to the apis object
        self.apis[apiProperty][operationId] = operationGroup[operationId] = _.bind(operationObject.execute,
                                                                                  operationObject);
        self.apis[apiProperty][operationId].help = operationGroup[operationId].help = _.bind(operationObject.help,
                                                                                             operationObject);
        self.apis[apiProperty][operationId].asCurl = operationGroup[operationId].asCurl = _.bind(operationObject.asCurl,
                                                                                                 operationObject);

        operationGroup.apis[operationId] = operationGroup.operations[operationId] = operationObject;

        // legacy UI feature
        var api = _.find(self.apisArray, function (api) {
          return api.tag === tag;
        });

        if (api) {
          api.operationsArray.push(operationObject);
        }
      });
    });
  });

  this.isBuilt = true;

  if (this.usePromise) {
    this.isValid = true;
    this.isBuilt = true;
    this.deferredClient.resolve(this);

    return this.deferredClient.promise;
  }

  if (this.success) {
    this.success();
  }

  return this;
};

SwaggerClient.prototype.parseUri = function (uri) {
  var urlParseRE = /^(((([^:\/#\?]+:)?(?:(\/\/)((?:(([^:@\/#\?]+)(?:\:([^:@\/#\?]+))?)@)?(([^:\/#\?\]\[]+|\[[^\/\]@#?]+\])(?:\:([0-9]+))?))?)?)?((\/?(?:[^\/\?#]+\/+)*)([^\?#]*)))?(\?[^#]+)?)(#.*)?/;
  var parts = urlParseRE.exec(uri);

  return {
    scheme: parts[4].replace(':',''),
    host: parts[11],
    port: parts[12],
    path: parts[15]
  };
};

SwaggerClient.prototype.help = function (dontPrint) {
  var output = '';

  if (this instanceof SwaggerClient) {
    _.forEach(this.apis, function (api, name) {
      if (_.isPlainObject(api)) {
        output += 'operations for the \'' + name + '\' tag\n';

        _.forEach(api.operations, function (operation, name) {
          output += '  * ' + name + ': ' + operation.summary + '\n';
        });
      }
    });
  } else if (this instanceof OperationGroup || _.isPlainObject(this)) {
    output += 'operations for the \'' + this.label + '\' tag\n';

    _.forEach(this.apis, function (operation, name) {
      output += '  * ' + name + ': ' + operation.summary + '\n';
    });
  }

  if (dontPrint) {
    return output;
  } else {
    helpers.log(output);

    return output;
  }
};

SwaggerClient.prototype.tagFromLabel = function (label) {
  return label;
};

SwaggerClient.prototype.idFromOp = function (path, httpMethod, op) {
  if(!op || !op.operationId) {
    op = op || {};
    op.operationId = httpMethod + '_' + path;
  }
  var opId = op.operationId.replace(/[\s!@#$%^&*()_+=\[{\]};:<>|.\/?,\\'""-]/g, '_') || (path.substring(1) + '_' + httpMethod);

  opId = opId.replace(/((_){2,})/g, '_');
  opId = opId.replace(/^(_)*/g, '');
  opId = opId.replace(/([_])*$/g, '');
  return opId;
};

SwaggerClient.prototype.setHost = function (host) {
  this.host = host;

  if(this.apis) {
    _.forEach(this.apis, function(api) {
      if(api.operations) {
        _.forEach(api.operations, function(operation) {
          operation.host = host;
        });
      }
    });
  }
};

SwaggerClient.prototype.setBasePath = function (basePath) {
  this.basePath = basePath;

  if(this.apis) {
    _.forEach(this.apis, function(api) {
      if(api.operations) {
        _.forEach(api.operations, function(operation) {
          operation.basePath = basePath;
        });
      }
    });
  }
};

SwaggerClient.prototype.fail = function (message) {
  if (this.usePromise) {

    this.deferredClient.reject(message);
    return this.deferredClient.promise;

  } else {

    if (this.failure)    this.failure(message);
    throw message;

  }
};<|MERGE_RESOLUTION|>--- conflicted
+++ resolved
@@ -96,10 +96,7 @@
   this.url = null;
   this.useJQuery = false;
   this.swaggerObject = {};
-<<<<<<< HEAD
-=======
   this.deferredClient = Q.defer();
->>>>>>> 324a846b
 
   this.clientAuthorizations = new auth.SwaggerAuthorizations();
 
@@ -145,15 +142,11 @@
   this.progress = options.progress || function () {};
   this.spec = _.cloneDeep(options.spec); // Clone so we do not alter the provided document
 
-<<<<<<< HEAD
   if (options.scheme) {
     this.scheme = options.scheme;
   }
 
-  if (typeof options.success === 'function') {
-=======
   if (this.usePromise || typeof options.success === 'function') {
->>>>>>> 324a846b
     this.ready = true;
     return this.build();
   }
@@ -533,9 +526,10 @@
     return this.deferredClient.promise;
 
   } else {
-
-    if (this.failure)    this.failure(message);
+    if (this.failure) {
+      this.failure(message);
+    }
     throw message;
-
-  }
+  }
+  throw message;
 };