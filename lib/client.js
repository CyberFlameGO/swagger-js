--- conflicted
+++ resolved
@@ -520,7 +520,6 @@
 };
 
 SwaggerClient.prototype.fail = function (message) {
-<<<<<<< HEAD
   if (this.usePromise) {
     this.deferredClient.reject(message);
     return this.deferredClient.promise;
@@ -529,10 +528,7 @@
       this.failure(message);
     }
     else {
-      throw message;
-    }
-  }
-=======
-  this.failure(message);
->>>>>>> a471455f
+      this.failure(message);
+    }
+  }
 };