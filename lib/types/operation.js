--- conflicted
+++ resolved
@@ -106,11 +106,7 @@
 
       for (id = 0; id < param['enum'].length; id++) {
         var value = param['enum'][id];
-<<<<<<< HEAD
-        var isDefault = this.isDefaultArrayItemValue(value, param);
-=======
         var isDefault = (value === param.default || value+'' === param.default);
->>>>>>> 74817049
 
         param.allowableValues.values.push(value);
         // Always have string for descriptive values....
