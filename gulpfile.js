'use strict';

var async = require('async');
var browserify = require('browserify');
var buffer = require('gulp-buffer');
var del = require('del');
var gulp = require('gulp');
var header = require('gulp-header');
var istanbul = require('gulp-istanbul');
var jshint = require('gulp-jshint');
var mocha  = require('gulp-mocha');
var pkg = require('./package');
var source = require('vinyl-source-stream');

var banner = ['/**',
  ' * <%= pkg.name %> - <%= pkg.description %>',
  ' * @version v<%= pkg.version %>',
  ' * @link <%= pkg.homepage %>',
  ' * @license <%= pkg.license %>',
  ' */',
  ''].join('\n');
var basename = 'swagger-client';
var paths = {
  sources: ['index.js', 'lib/**/*.js'],
  tests: ['test/*.js', 'test/compat/*.js', '!test/browser/*.js'],
  browserTests: ['test/browser/*.js'],
  dist: 'browser'
};

paths.all = paths.sources.concat(paths.tests).concat(['gulpfile.js']);

gulp.task('clean', function (cb) {
  del([
    paths.dist + '/' + basename + '.*',
    'coverage',
    'test/browser/' + basename + '-browser-tests.js'
  ], cb);
});

gulp.task('lint', function () {
  return gulp
    .src(paths.all)
    .pipe(jshint())
    .pipe(jshint.reporter('jshint-stylish'));
});

gulp.task('coverage', function () {
  process.env.NODE_ENV = 'test';

  return gulp
    .src(paths.sources)
    .pipe(istanbul({includeUntested: true}))
    .pipe(istanbul.hookRequire()) // Force `require` to return covered files
    .on('finish', function () {
      gulp
        .src(paths.tests)
        .pipe(mocha({reporter: 'spec'}))
        .pipe(istanbul.writeReports());
    });
});

gulp.task('build', function (cb) {
  // Builds  browser binaries:
  //
  // 1 (swagger-client.js): Standalone build without uglification and including source maps
  // 2 (swagger-client.min.js): Standalone build uglified and without source maps

  async.map([0,1], function (n, callback) {
    var useDebug = n % 2 === 0;
    var b = browserify('./index.js', {
      debug: useDebug,
      standalone: 'SwaggerClient'
    });

<<<<<<< HEAD
=======
    // if (!useDebug) {
    //   b.transform({global: true}, 'uglifyify');
    // }

>>>>>>> e5b594c8
    b.transform('brfs')
      .bundle()
      .pipe(source(basename + (!useDebug ? '.min' : '') + '.js'))
      .pipe(buffer())
      .pipe(header(banner, {pkg: pkg}))
      .pipe(gulp.dest('./browser/'))
      .on('error', function (err) {
        callback(err);
      })
      .on('end', function () {
        callback();
      });
  }, function (err) {
    cb(err);
  });
});

gulp.task('test', function () {
  process.env.NODE_ENV = 'test';

  return gulp
    .src(paths.tests)
    .pipe(mocha({reporter: 'spec'}));
});

gulp.task('browsertest', function () {
  process.env.NODE_ENV = 'test';

  return gulp
    .src(paths.browserTests)
    .pipe(mocha({reporter: 'spec'}))
    .once('error', function () {
      process.exit(1);
    })
    .once('end', function () {
      process.exit();
    });
});

gulp.task('watch', ['test'], function () {
  gulp.watch(paths.all, ['test']);
});

gulp.task('default', ['clean', 'lint', 'test', 'build']);<|MERGE_RESOLUTION|>--- conflicted
+++ resolved
@@ -72,13 +72,10 @@
       standalone: 'SwaggerClient'
     });
 
-<<<<<<< HEAD
-=======
     // if (!useDebug) {
     //   b.transform({global: true}, 'uglifyify');
     // }
 
->>>>>>> e5b594c8
     b.transform('brfs')
       .bundle()
       .pipe(source(basename + (!useDebug ? '.min' : '') + '.js'))
